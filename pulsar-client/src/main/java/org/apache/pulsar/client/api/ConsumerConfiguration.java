--- conflicted
+++ resolved
@@ -112,13 +112,9 @@
      *
      * @return the configured {@link MessageListener} for the consumer
      */
-<<<<<<< HEAD
-    @Override
-    public MessageListener<T> getMessageListener() {
-=======
+    @Override
     @Deprecated
     public MessageListener getMessageListener() {
->>>>>>> a40a73d5
         return this.messageListener;
     }
 
@@ -134,12 +130,8 @@
      * @param messageListener
      *            the listener object
      */
-<<<<<<< HEAD
-    public ConsumerConfiguration<T> setMessageListener(MessageListener<T> messageListener) {
-=======
     @Deprecated
     public ConsumerConfiguration setMessageListener(MessageListener messageListener) {
->>>>>>> a40a73d5
         checkNotNull(messageListener);
         this.messageListener = messageListener;
         return this;
@@ -176,11 +168,7 @@
     /**
      * Sets the ConsumerCryptoFailureAction to the value specified
      * 
-<<<<<<< HEAD
      * @param action The consumer action
-=======
-     * @param action consumer action
->>>>>>> a40a73d5
      */
     public void setCryptoFailureAction(ConsumerCryptoFailureAction action) {
         cryptoFailureAction = action;
