--- conflicted
+++ resolved
@@ -1383,7 +1383,6 @@
     public void setExposeTopicLevelMetricsInPrometheus(boolean exposeTopicLevelMetricsInPrometheus) {
         this.exposeTopicLevelMetricsInPrometheus = exposeTopicLevelMetricsInPrometheus;
     }
-<<<<<<< HEAD
 
     public String getSchemaRegistryStorageClassName() {
        return schemaRegistryStorageClassName;
@@ -1391,14 +1390,13 @@
 
     public void setSchemaRegistryStorageClassName(String className) {
         schemaRegistryStorageClassName = className;
-=======
-    
+    }
+
     public boolean authenticateOriginalAuthData() {
         return authenticateOriginalAuthData;
     }
 
     public void setAuthenticateOriginalAuthData(boolean authenticateOriginalAuthData) {
         this.authenticateOriginalAuthData = authenticateOriginalAuthData;
->>>>>>> f288db58
     }
 }