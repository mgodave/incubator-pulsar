/**
 * Licensed to the Apache Software Foundation (ASF) under one
 * or more contributor license agreements.  See the NOTICE file
 * distributed with this work for additional information
 * regarding copyright ownership.  The ASF licenses this file
 * to you under the Apache License, Version 2.0 (the
 * "License"); you may not use this file except in compliance
 * with the License.  You may obtain a copy of the License at
 *
 *   http://www.apache.org/licenses/LICENSE-2.0
 *
 * Unless required by applicable law or agreed to in writing,
 * software distributed under the License is distributed on an
 * "AS IS" BASIS, WITHOUT WARRANTIES OR CONDITIONS OF ANY
 * KIND, either express or implied.  See the License for the
 * specific language governing permissions and limitations
 * under the License.
 */
package org.apache.pulsar.testclient;

import static java.util.concurrent.TimeUnit.NANOSECONDS;
import static org.apache.commons.lang3.StringUtils.isBlank;
import static org.apache.commons.lang3.StringUtils.isNotBlank;

import java.io.FileInputStream;
import java.io.FileOutputStream;
import java.io.PrintStream;
import java.nio.file.Files;
import java.nio.file.Paths;
import java.text.DecimalFormat;
import java.util.Collections;
import java.util.List;
import java.util.Map;
import java.util.Properties;
import java.util.concurrent.ExecutorService;
import java.util.concurrent.Executors;
import java.util.concurrent.Future;
import java.util.concurrent.TimeUnit;
import java.util.concurrent.atomic.AtomicBoolean;
import java.util.concurrent.atomic.LongAdder;

import org.HdrHistogram.Histogram;
import org.HdrHistogram.HistogramLogWriter;
import org.HdrHistogram.Recorder;
import org.apache.pulsar.client.api.ClientConfiguration;
import org.apache.pulsar.client.api.CompressionType;
import org.apache.pulsar.client.api.CryptoKeyReader;
import org.apache.pulsar.client.api.EncryptionKeyInfo;
import org.apache.pulsar.client.api.Producer;
import org.apache.pulsar.client.api.ProducerConfiguration;
import org.apache.pulsar.client.api.ProducerConfiguration.MessageRoutingMode;
import org.apache.pulsar.client.api.PulsarClient;
import org.apache.pulsar.client.impl.PulsarClientImpl;
import org.apache.pulsar.common.api.proto.PulsarApi.KeyValue;
import org.apache.pulsar.testclient.utils.PaddingDecimalFormat;
import org.slf4j.Logger;
import org.slf4j.LoggerFactory;

import com.beust.jcommander.JCommander;
import com.beust.jcommander.Parameter;
import com.beust.jcommander.ParameterException;
import com.fasterxml.jackson.databind.ObjectMapper;
import com.fasterxml.jackson.databind.ObjectWriter;
import com.google.common.collect.Lists;
import com.google.common.util.concurrent.RateLimiter;

import io.netty.util.concurrent.DefaultThreadFactory;

public class PerformanceProducer {

    private static final ExecutorService executor = Executors
            .newCachedThreadPool(new DefaultThreadFactory("pulsar-perf-producer-exec"));

    private static final LongAdder messagesSent = new LongAdder();
    private static final LongAdder bytesSent = new LongAdder();

    private static Recorder recorder = new Recorder(TimeUnit.SECONDS.toMillis(120000), 5);
    private static Recorder cumulativeRecorder = new Recorder(TimeUnit.SECONDS.toMillis(120000), 5);

    static class Arguments {

        @Parameter(names = { "-h", "--help" }, description = "Help message", help = true)
        boolean help;

        @Parameter(names = { "--conf-file" }, description = "Configuration file")
        public String confFile;

        @Parameter(description = "persistent://prop/cluster/ns/my-topic", required = true)
        public List<String> topics;

        @Parameter(names = { "-r", "--rate" }, description = "Publish rate msg/s across topics")
        public int msgRate = 100;

        @Parameter(names = { "-s", "--size" }, description = "Message size")
        public int msgSize = 1024;

        @Parameter(names = { "-t", "--num-topic" }, description = "Number of topics")
        public int numTopics = 1;

        @Parameter(names = { "-n", "--num-producers" }, description = "Number of producers (per topic)")
        public int numProducers = 1;

        @Parameter(names = { "-u", "--service-url" }, description = "Pulsar Service URL")
        public String serviceURL;

        @Parameter(names = { "--auth_plugin" }, description = "Authentication plugin class name")
        public String authPluginClassName;

        @Parameter(names = {
                "--auth_params" }, description = "Authentication parameters, e.g., \"key1:val1,key2:val2\"")
        public String authParams;

        @Parameter(names = { "-o", "--max-outstanding" }, description = "Max number of outstanding messages")
        public int maxOutstanding = 1000;

        @Parameter(names = { "-c",
                "--max-connections" }, description = "Max number of TCP connections to a single broker")
        public int maxConnections = 100;

        @Parameter(names = { "-m",
                "--num-messages" }, description = "Number of messages to publish in total. If 0, it will keep publishing")
        public long numMessages = 0;

        @Parameter(names = { "-i",
                "--stats-interval-seconds" }, description = "Statistics Interval Seconds. If 0, statistics will be disabled")
        public long statsIntervalSeconds = 0;

        @Parameter(names = { "-z", "--compression" }, description = "Compress messages payload")
        public CompressionType compression = CompressionType.NONE;

        @Parameter(names = { "-f", "--payload-file" }, description = "Use payload from a file instead of empty buffer")
        public String payloadFilename = null;
        @Parameter(names = { "-b",
                "--batch-time-window" }, description = "Batch messages in 'x' ms window (Default: 1ms)")
        public long batchTime = 1;

        @Parameter(names = { "-time",
                "--test-duration" }, description = "Test duration in secs. If 0, it will keep publishing")
        public long testTime = 0;

        @Parameter(names = {
                "--use-tls" }, description = "Use TLS encryption on the connection")
        public boolean useTls;

        @Parameter(names = {
                "--trust-cert-file" }, description = "Path for the trusted TLS certificate file")
        public String tlsTrustCertsFilePath = "";

        @Parameter(names = { "-k", "--encryption-key-name" }, description = "The public key name to encrypt payload")
        public String encKeyName = null;

        @Parameter(names = { "-v",
                "--encryption-key-value-file" }, description = "The file which contains the public key to encrypt payload")
        public String encKeyFile = null;

    }

    public static void main(String[] args) throws Exception {

        final Arguments arguments = new Arguments();
        JCommander jc = new JCommander(arguments);
        jc.setProgramName("pulsar-perf-producer");

        try {
            jc.parse(args);
        } catch (ParameterException e) {
            System.out.println(e.getMessage());
            jc.usage();
            System.exit(-1);
        }

        if (arguments.help) {
            jc.usage();
            System.exit(-1);
        }

        if (arguments.topics.size() != 1) {
            System.out.println("Only one topic name is allowed");
            jc.usage();
            System.exit(-1);
        }

        if (arguments.confFile != null) {
            Properties prop = new Properties(System.getProperties());
            prop.load(new FileInputStream(arguments.confFile));

            if (arguments.serviceURL == null) {
                arguments.serviceURL = prop.getProperty("brokerServiceUrl");
            }

            if (arguments.serviceURL == null) {
                arguments.serviceURL = prop.getProperty("webServiceUrl");
            }

            // fallback to previous-version serviceUrl property to maintain backward-compatibility
            if (arguments.serviceURL == null) {
                arguments.serviceURL = prop.getProperty("serviceUrl", "http://localhost:8080/");
            }

            if (arguments.authPluginClassName == null) {
                arguments.authPluginClassName = prop.getProperty("authPlugin", null);
            }

            if (arguments.authParams == null) {
                arguments.authParams = prop.getProperty("authParams", null);
            }

            if (arguments.useTls == false) {
               arguments.useTls = Boolean.parseBoolean(prop.getProperty("useTls"));
            }

            if (isBlank(arguments.tlsTrustCertsFilePath)) {
               arguments.tlsTrustCertsFilePath = prop.getProperty("tlsTrustCertsFilePath", "");
            }
        }

        arguments.testTime = TimeUnit.SECONDS.toMillis(arguments.testTime);

        // Dump config variables
        ObjectMapper m = new ObjectMapper();
        ObjectWriter w = m.writerWithDefaultPrettyPrinter();
        log.info("Starting Pulsar perf producer with config: {}", w.writeValueAsString(arguments));

        // Read payload data from file if needed
        byte payloadData[];
        if (arguments.payloadFilename != null) {
            payloadData = Files.readAllBytes(Paths.get(arguments.payloadFilename));
        } else {
            payloadData = new byte[arguments.msgSize];
        }

        // Now processing command line arguments
<<<<<<< HEAD
        String prefixTopicName = arguments.destinations.get(0);
        List<Future<Producer<byte[]>>> futures = Lists.newArrayList();
=======
        String prefixTopicName = arguments.topics.get(0);
        List<Future<Producer>> futures = Lists.newArrayList();
>>>>>>> c308bd5f

        ClientConfiguration clientConf = new ClientConfiguration();
        clientConf.setConnectionsPerBroker(arguments.maxConnections);
        clientConf.setIoThreads(Runtime.getRuntime().availableProcessors());
        clientConf.setStatsInterval(arguments.statsIntervalSeconds, TimeUnit.SECONDS);
        if (isNotBlank(arguments.authPluginClassName)) {
            clientConf.setAuthentication(arguments.authPluginClassName, arguments.authParams);
        }
        clientConf.setUseTls(arguments.useTls);
        clientConf.setTlsTrustCertsFilePath(arguments.tlsTrustCertsFilePath);

        class EncKeyReader implements CryptoKeyReader {

            EncryptionKeyInfo keyInfo = new EncryptionKeyInfo();

            EncKeyReader(byte[] value) {
                keyInfo.setKey(value);
            }

            @Override
            public EncryptionKeyInfo getPublicKey(String keyName, Map<String, String> keyMeta) {
                if (keyName.equals(arguments.encKeyName)) {
                    return keyInfo;
                }
                return null;
            }

            @Override
            public EncryptionKeyInfo getPrivateKey(String keyName, Map<String, String> keyMeta) {
                return null;
            }
        }
        PulsarClient client = new PulsarClientImpl(arguments.serviceURL, clientConf);

        ProducerConfiguration producerConf = new ProducerConfiguration();
        producerConf.setSendTimeout(0, TimeUnit.SECONDS);
        producerConf.setCompressionType(arguments.compression);
        producerConf.setMaxPendingMessages(arguments.maxOutstanding);
        // enable round robin message routing if it is a partitioned topic
        producerConf.setMessageRoutingMode(MessageRoutingMode.RoundRobinPartition);
        if (arguments.batchTime > 0) {
            producerConf.setBatchingMaxPublishDelay(arguments.batchTime, TimeUnit.MILLISECONDS);
            producerConf.setBatchingEnabled(true);
        }

        // Block if queue is full else we will start seeing errors in sendAsync
        producerConf.setBlockIfQueueFull(true);

        if (arguments.encKeyName != null) {
            producerConf.addEncryptionKey(arguments.encKeyName);
            byte[] pKey = Files.readAllBytes(Paths.get(arguments.encKeyFile));
            EncKeyReader keyReader = new EncKeyReader(pKey);
            producerConf.setCryptoKeyReader(keyReader);
        }

        for (int i = 0; i < arguments.numTopics; i++) {
            String topic = (arguments.numTopics == 1) ? prefixTopicName : String.format("%s-%d", prefixTopicName, i);
            log.info("Adding {} publishers on topic {}", arguments.numProducers, topic);

            for (int j = 0; j < arguments.numProducers; j++) {
                futures.add(client.createProducerAsync(topic, producerConf));
            }
        }

        final List<Producer<byte[]>> producers = Lists.newArrayListWithCapacity(futures.size());
        for (Future<Producer<byte[]>> future : futures) {
            producers.add(future.get());
        }

        log.info("Created {} producers", producers.size());

        Runtime.getRuntime().addShutdownHook(new Thread() {
            public void run() {
                printAggregatedStats();
            }
        });

        Collections.shuffle(producers);
        AtomicBoolean isDone = new AtomicBoolean();

        executor.submit(() -> {
            try {
                RateLimiter rateLimiter = RateLimiter.create(arguments.msgRate);

                long startTime = System.currentTimeMillis();

                // Send messages on all topics/producers
                long totalSent = 0;
                while (true) {
                    for (Producer<byte[]> producer : producers) {
                        if (arguments.testTime > 0) {
                            if (System.currentTimeMillis() - startTime > arguments.testTime) {
                                log.info("------------------- DONE -----------------------");
                                printAggregatedStats();
                                isDone.set(true);
                                Thread.sleep(5000);
                                System.exit(0);
                            }
                        }

                        if (arguments.numMessages > 0) {
                            if (totalSent++ >= arguments.numMessages) {
                                log.info("------------------- DONE -----------------------");
                                printAggregatedStats();
                                isDone.set(true);
                                Thread.sleep(5000);
                                System.exit(0);
                            }
                        }
                        rateLimiter.acquire();

                        final long sendTime = System.nanoTime();

                        producer.sendAsync(payloadData).thenRun(() -> {
                            messagesSent.increment();
                            bytesSent.add(payloadData.length);

                            long latencyMicros = NANOSECONDS.toMicros(System.nanoTime() - sendTime);
                            recorder.recordValue(latencyMicros);
                            cumulativeRecorder.recordValue(latencyMicros);
                        }).exceptionally(ex -> {
                            log.warn("Write error on message", ex);
                            System.exit(-1);
                            return null;
                        });
                    }
                }
            } catch (Throwable t) {
                log.error("Got error", t);
            }
        });

        // Print report stats
        long oldTime = System.nanoTime();

        Histogram reportHistogram = null;

        String statsFileName = "perf-producer-" + System.currentTimeMillis() + ".hgrm";
        log.info("Dumping latency stats to {}", statsFileName);

        PrintStream histogramLog = new PrintStream(new FileOutputStream(statsFileName), false);
        HistogramLogWriter histogramLogWriter = new HistogramLogWriter(histogramLog);

        // Some log header bits
        histogramLogWriter.outputLogFormatVersion();
        histogramLogWriter.outputLegend();

        while (true) {
            try {
                Thread.sleep(10000);
            } catch (InterruptedException e) {
                break;
            }

            if (isDone.get()) {
                break;
            }

            long now = System.nanoTime();
            double elapsed = (now - oldTime) / 1e9;

            double rate = messagesSent.sumThenReset() / elapsed;
            double throughput = bytesSent.sumThenReset() / elapsed / 1024 / 1024 * 8;

            reportHistogram = recorder.getIntervalHistogram(reportHistogram);

            log.info(
                    "Throughput produced: {}  msg/s --- {} Mbit/s --- Latency: mean: {} ms - med: {} - 95pct: {} - 99pct: {} - 99.9pct: {} - 99.99pct: {} - Max: {}",
                    throughputFormat.format(rate), throughputFormat.format(throughput),
                    dec.format(reportHistogram.getMean() / 1000.0),
                    dec.format(reportHistogram.getValueAtPercentile(50) / 1000.0),
                    dec.format(reportHistogram.getValueAtPercentile(95) / 1000.0),
                    dec.format(reportHistogram.getValueAtPercentile(99) / 1000.0),
                    dec.format(reportHistogram.getValueAtPercentile(99.9) / 1000.0),
                    dec.format(reportHistogram.getValueAtPercentile(99.99) / 1000.0),
                    dec.format(reportHistogram.getMaxValue() / 1000.0));

            histogramLogWriter.outputIntervalHistogram(reportHistogram);
            reportHistogram.reset();

            oldTime = now;
        }

        client.close();
    }

    private static void printAggregatedStats() {
        Histogram reportHistogram = cumulativeRecorder.getIntervalHistogram();

        log.info(
                "Aggregated latency stats --- Latency: mean: {} ms - med: {} - 95pct: {} - 99pct: {} - 99.9pct: {} - 99.99pct: {} - 99.999pct: {} - Max: {}",
                dec.format(reportHistogram.getMean() / 1000.0),
                dec.format(reportHistogram.getValueAtPercentile(50) / 1000.0),
                dec.format(reportHistogram.getValueAtPercentile(95) / 1000.0),
                dec.format(reportHistogram.getValueAtPercentile(99) / 1000.0),
                dec.format(reportHistogram.getValueAtPercentile(99.9) / 1000.0),
                dec.format(reportHistogram.getValueAtPercentile(99.99) / 1000.0),
                dec.format(reportHistogram.getValueAtPercentile(99.999) / 1000.0),
                dec.format(reportHistogram.getMaxValue() / 1000.0));
    }

    static final DecimalFormat throughputFormat = new PaddingDecimalFormat("0.0", 8);
    static final DecimalFormat dec = new PaddingDecimalFormat("0.000", 7);
    private static final Logger log = LoggerFactory.getLogger(PerformanceProducer.class);
}<|MERGE_RESOLUTION|>--- conflicted
+++ resolved
@@ -230,13 +230,8 @@
         }
 
         // Now processing command line arguments
-<<<<<<< HEAD
-        String prefixTopicName = arguments.destinations.get(0);
+        String prefixTopicName = arguments.topics.get(0);
         List<Future<Producer<byte[]>>> futures = Lists.newArrayList();
-=======
-        String prefixTopicName = arguments.topics.get(0);
-        List<Future<Producer>> futures = Lists.newArrayList();
->>>>>>> c308bd5f
 
         ClientConfiguration clientConf = new ClientConfiguration();
         clientConf.setConnectionsPerBroker(arguments.maxConnections);
