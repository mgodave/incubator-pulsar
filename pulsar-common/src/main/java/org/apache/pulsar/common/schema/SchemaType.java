--- conflicted
+++ resolved
@@ -1,18 +1,5 @@
 package org.apache.pulsar.common.schema;
 
 public enum SchemaType {
-<<<<<<< HEAD
-    AVRO("avro"),
-    PROTOBUF("protobuf"),
-    THRIFT("thrift"),
-    JSON("json");
-
-    private final String str;
-
-    SchemaType(String str) {
-        this.str = str;
-    }
-=======
     AVRO, PROTOBUF, THRIFT, JSON, NONE
->>>>>>> b3b6aa6f
 }