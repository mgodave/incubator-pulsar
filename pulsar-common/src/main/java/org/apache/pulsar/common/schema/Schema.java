package org.apache.pulsar.common.schema;

import com.google.common.base.MoreObjects;

import static com.google.common.base.Preconditions.checkArgument;
import static com.google.common.base.Preconditions.checkNotNull;

public class Schema {
    public final SchemaType type;
    public final long version;
    public final boolean isDeleted;
    public final String id;
    public final long timestamp;
    public final String user;
    public final byte[] data;

    private Schema(Builder builder) {
        this.type = builder.type;
        this.version = builder.version;
        this.isDeleted = builder.isDeleted;
        this.id = builder.id;
        this.timestamp = builder.timestamp;
        this.user = builder.user;
        this.data = builder.data;
    }

    @Override
    public String toString() {
        return MoreObjects.toStringHelper(Schema.class)
            .add("type", type)
            .add("version", version)
            .add("isDeleted", isDeleted)
            .add("schemaInfo", schemaInfo)
            .add("id", id)
            .add("timestamp", timestamp)
            .add("user", user)
            .add("data", data)
            .toString();
    }

    public static class Builder {
<<<<<<< HEAD
        private SchemaType type = null;
        private long version = -1;
        private boolean isDeleted = false;
        private String id = null;
        private long timestamp = -1;
        private String user = null;
        private byte[] data = null;
=======
        private SchemaType type;
        private long version;
        private boolean isDeleted;
        private String schemaInfo = "";
        private String id;
        private long timestamp;
        private String user;
        private byte[] data;
>>>>>>> b3b6aa6f

        public Builder type(SchemaType type) {
            this.type = type;
            return this;
        }

        public Builder version(long version) {
            this.version = version;
            return this;
        }

        public Builder isDeleted(boolean isDeleted) {
            this.isDeleted = isDeleted;
            return this;
        }

        public Builder id(String id) {
            this.id = id;
            return this;
        }

        public Builder timestamp(long timestamp) {
            this.timestamp = timestamp;
            return this;
        }

        public Builder user(String user) {
            this.user = user;
            return this;
        }

        public Builder data(byte[] data) {
            this.data = data;
            return this;
        }

        public Schema build() {
            checkNotNull(type);
            checkArgument(version > 0);
            checkNotNull(id);
            checkNotNull(user);
            checkNotNull(data);
            return new Schema(this);
        }

    }

    public static Builder newBuilder() {
        return new Builder();
    }
}<|MERGE_RESOLUTION|>--- conflicted
+++ resolved
@@ -9,6 +9,7 @@
     public final SchemaType type;
     public final long version;
     public final boolean isDeleted;
+    public final String schemaInfo;
     public final String id;
     public final long timestamp;
     public final String user;
@@ -18,6 +19,7 @@
         this.type = builder.type;
         this.version = builder.version;
         this.isDeleted = builder.isDeleted;
+        this.schemaInfo = builder.schemaInfo;
         this.id = builder.id;
         this.timestamp = builder.timestamp;
         this.user = builder.user;
@@ -39,15 +41,6 @@
     }
 
     public static class Builder {
-<<<<<<< HEAD
-        private SchemaType type = null;
-        private long version = -1;
-        private boolean isDeleted = false;
-        private String id = null;
-        private long timestamp = -1;
-        private String user = null;
-        private byte[] data = null;
-=======
         private SchemaType type;
         private long version;
         private boolean isDeleted;
@@ -56,7 +49,6 @@
         private long timestamp;
         private String user;
         private byte[] data;
->>>>>>> b3b6aa6f
 
         public Builder type(SchemaType type) {
             this.type = type;
@@ -70,6 +62,11 @@
 
         public Builder isDeleted(boolean isDeleted) {
             this.isDeleted = isDeleted;
+            return this;
+        }
+
+        public Builder schemaInfo(String schemaInfo) {
+            this.schemaInfo = schemaInfo;
             return this;
         }
 
@@ -96,6 +93,7 @@
         public Schema build() {
             checkNotNull(type);
             checkArgument(version > 0);
+            checkNotNull(schemaInfo);
             checkNotNull(id);
             checkNotNull(user);
             checkNotNull(data);
