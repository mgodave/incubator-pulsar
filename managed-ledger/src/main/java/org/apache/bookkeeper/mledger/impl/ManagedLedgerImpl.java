--- conflicted
+++ resolved
@@ -1543,11 +1543,7 @@
             // skip ledger if retention constraint met
             for (LedgerInfo ls : ledgers.headMap(slowestReaderLedgerId, false).values()) {
                 boolean expired = hasLedgerRetentionExpired(ls.getTimestamp());
-<<<<<<< HEAD
-                boolean overRetentionQuota = TOTAL_SIZE_UPDATER.get(this) > config.getRetentionSizeInMB() * 1024 * 1024;
-=======
                 boolean overRetentionQuota = isLedgerRetentionOverSizeQuota();
->>>>>>> 7e7d0fd2
 
                 if (log.isDebugEnabled()) {
                     log.debug(
@@ -1726,10 +1722,7 @@
         }, null);
     }
 
-<<<<<<< HEAD
     @SuppressWarnings("checkstyle:fallthrough")
-=======
->>>>>>> 7e7d0fd2
     private void deleteAllLedgers(DeleteLedgerCallback callback, Object ctx) {
         List<LedgerInfo> ledgers = Lists.newArrayList(ManagedLedgerImpl.this.ledgers.values());
         AtomicInteger ledgersToDelete = new AtomicInteger(ledgers.size());
