--- conflicted
+++ resolved
@@ -97,15 +97,11 @@
     private BrokerStats brokerStats;
     private SchemasResource schemasResource;
     private Field uriField;
-<<<<<<< HEAD
     private UriInfo uriInfo;
     private Clock mockClock = Clock.fixed(
         Instant.ofEpochSecond(365248800),
         ZoneId.of("-05:00")
     );
-=======
-    private final String configClusterName = "use";
->>>>>>> b9906747
 
     public AdminTest() {
         super();
@@ -591,12 +587,7 @@
         StreamingOutput destination = brokerStats.getDestinations2();
         assertNotNull(destination);
         try {
-<<<<<<< HEAD
-            Map<Long, Collection<ResourceUnit>> resource = brokerStats.getBrokerResourceAvailability("prop", "use",
-                "ns2");
-=======
             brokerStats.getBrokerResourceAvailability("prop", "use", "ns2");
->>>>>>> b9906747
             fail("should have failed as ModularLoadManager doesn't support it");
         } catch (RestException re) {
             // Ok
@@ -616,29 +607,17 @@
         // create policies
         PropertyAdmin admin = new PropertyAdmin();
         admin.getAllowedClusters().add(cluster);
-<<<<<<< HEAD
-        ZkUtils.createFullPathOptimistic(mockZookKeeper,
-            PulsarWebResource.path(POLICIES, property, cluster, namespace),
-            ObjectMapperFactory.getThreadLocal().writeValueAsBytes(new Policies()), ZooDefs.Ids.OPEN_ACL_UNSAFE,
-            CreateMode.PERSISTENT);
-=======
         ZkUtils.createFullPathOptimistic(mockZookKeeper, PulsarWebResource.path(POLICIES, property, cluster, namespace),
                 ObjectMapperFactory.getThreadLocal().writeValueAsBytes(new Policies()), ZooDefs.Ids.OPEN_ACL_UNSAFE,
                 CreateMode.PERSISTENT);
->>>>>>> b9906747
 
         List<String> list = persistentTopics.getList(property, cluster, namespace);
         assertTrue(list.isEmpty());
         // create destination
         assertEquals(persistentTopics.getPartitionedTopicList(property, cluster, namespace), Lists.newArrayList());
         persistentTopics.createPartitionedTopic(property, cluster, namespace, destination, 5, false);
-<<<<<<< HEAD
-        assertEquals(persistentTopics.getPartitionedTopicList(property, cluster, namespace), Lists.newArrayList(
-            String.format("persistent://%s/%s/%s/%s", property, cluster, namespace, destination)));
-=======
         assertEquals(persistentTopics.getPartitionedTopicList(property, cluster, namespace), Lists
                 .newArrayList(String.format("persistent://%s/%s/%s/%s", property, cluster, namespace, destination)));
->>>>>>> b9906747
 
         CountDownLatch notificationLatch = new CountDownLatch(2);
         configurationCache.policiesCache().registerListener((path, data, stat) -> {
@@ -671,8 +650,4 @@
         assertEquals(exception.getMessage(), message);
 
     }
-<<<<<<< HEAD
-=======
-
->>>>>>> b9906747
 }