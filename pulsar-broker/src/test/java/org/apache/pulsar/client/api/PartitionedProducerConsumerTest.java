--- conflicted
+++ resolved
@@ -320,11 +320,7 @@
         ConsumerConfiguration consumerConf = new ConsumerConfiguration();
 
         try {
-<<<<<<< HEAD
-            consumer = pulsarClient.subscribe(dn.toString(), "my-subscriber-name");
-=======
             consumer = pulsarClient.subscribe(dn.toString(), "my-subscriber-name", (ConsumerConfiguration) null);
->>>>>>> a40a73d5
             Assert.fail("Should fail");
         } catch (PulsarClientException e) {
             Assert.assertTrue(e instanceof PulsarClientException.InvalidConfigurationException);
