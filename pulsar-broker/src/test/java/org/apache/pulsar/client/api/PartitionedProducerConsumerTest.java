--- conflicted
+++ resolved
@@ -311,11 +311,7 @@
         ConsumerConfiguration consumerConf = new ConsumerConfiguration();
 
         try {
-<<<<<<< HEAD
             consumer = pulsarClient.subscribe(dn.toString(), "my-subscriber-name", (ConsumerConfiguration) null);
-=======
-            consumer = pulsarClient.subscribe(dn.toString(), "my-subscriber-name", (ConsumerConfiguration<byte[]>) null);
->>>>>>> 54d6ccb6
             Assert.fail("Should fail");
         } catch (PulsarClientException e) {
             Assert.assertTrue(e instanceof PulsarClientException.InvalidConfigurationException);
