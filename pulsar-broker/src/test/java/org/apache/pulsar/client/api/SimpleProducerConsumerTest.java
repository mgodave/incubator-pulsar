--- conflicted
+++ resolved
@@ -437,11 +437,7 @@
 
         try {
             Consumer consumer = pulsarClient.subscribe("persistent://my-property/use/my-ns/my-topic7",
-<<<<<<< HEAD
-                    "my-subscriber-name");
-=======
                     "my-subscriber-name", (ConsumerConfiguration) null);
->>>>>>> a40a73d5
             Assert.fail("Should fail");
         } catch (PulsarClientException e) {
             Assert.assertTrue(e instanceof PulsarClientException.InvalidConfigurationException);
