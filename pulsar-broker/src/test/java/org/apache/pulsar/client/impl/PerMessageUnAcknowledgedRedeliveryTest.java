--- conflicted
+++ resolved
@@ -347,14 +347,9 @@
         assertEquals(size, 0);
     }
 
-<<<<<<< HEAD
     private static long getUnackedMessagesCountInPartitionedConsumer(Consumer<byte[]> c) {
-        return ((PartitionedConsumerImpl) c).getConsumers().stream()
-=======
-    private static long getUnackedMessagesCountInPartitionedConsumer(Consumer c) {
         PartitionedConsumerImpl pc = (PartitionedConsumerImpl) c;
         return pc.getUnAckedMessageTracker().size() + pc.getConsumers().stream()
->>>>>>> df9d4e55
                 .mapToLong(consumer -> consumer.getUnAckedMessageTracker().size()).sum();
     }
 
