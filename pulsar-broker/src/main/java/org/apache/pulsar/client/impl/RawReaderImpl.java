--- conflicted
+++ resolved
@@ -87,11 +87,7 @@
         final Queue<CompletableFuture<RawMessage>> pendingRawReceives;
 
         RawConsumerImpl(PulsarClientImpl client, String topic, String subscription, ConsumerConfiguration conf,
-<<<<<<< HEAD
-                        CompletableFuture<Consumer<byte[]>> consumerFuture) {
-=======
-                        CompletableFuture<Consumer> consumerFuture, MessageListener listener) {
->>>>>>> a40a73d5
+                        CompletableFuture<Consumer<byte[]>> consumerFuture, MessageListener listener) {
             super(client, topic, subscription, conf,
                   client.externalExecutorProvider().getExecutor(), -1, consumerFuture,
                   SubscriptionMode.Durable, MessageId.earliest, listener);
