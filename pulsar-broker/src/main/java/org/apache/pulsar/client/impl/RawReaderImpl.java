--- conflicted
+++ resolved
@@ -43,30 +43,14 @@
 public class RawReaderImpl implements RawReader {
 
     final static int DEFAULT_RECEIVER_QUEUE_SIZE = 1000;
-<<<<<<< HEAD
-    private final PulsarClientImpl client;
-    private final String topic;
-    private final String subscription;
-    private final ConsumerConfiguration<byte[]> consumerConfiguration;
+    private final ConsumerConfigurationData consumerConfiguration;
     private RawConsumerImpl consumer;
 
     public RawReaderImpl(PulsarClientImpl client, String topic, String subscription,
                          CompletableFuture<Consumer<byte[]>> consumerFuture) {
-        this.client = client;
-        this.subscription = subscription;
-        this.topic = topic;
-
-        consumerConfiguration = new ConsumerConfiguration<>();
-=======
-    private final ConsumerConfigurationData consumerConfiguration;
-    private RawConsumerImpl consumer;
-
-    public RawReaderImpl(PulsarClientImpl client, String topic, String subscription,
-                         CompletableFuture<Consumer> consumerFuture) {
         consumerConfiguration = new ConsumerConfigurationData();
         consumerConfiguration.getTopicNames().add(topic);
         consumerConfiguration.setSubscriptionName(subscription);
->>>>>>> c308bd5f
         consumerConfiguration.setSubscriptionType(SubscriptionType.Exclusive);
         consumerConfiguration.setReceiverQueueSize(DEFAULT_RECEIVER_QUEUE_SIZE);
 
@@ -98,18 +82,10 @@
         final BlockingQueue<RawMessageAndCnx> incomingRawMessages;
         final Queue<CompletableFuture<RawMessage>> pendingRawReceives;
 
-<<<<<<< HEAD
-        RawConsumerImpl(PulsarClientImpl client, String topic, String subscription, ConsumerConfiguration conf,
-                        CompletableFuture<Consumer<byte[]>> consumerFuture) {
-            super(client, topic, subscription, conf,
-                  client.externalExecutorProvider().getExecutor(), -1, consumerFuture,
-                  SubscriptionMode.Durable, MessageId.earliest);
-=======
         RawConsumerImpl(PulsarClientImpl client, ConsumerConfigurationData conf,
-                CompletableFuture<Consumer> consumerFuture) {
+                CompletableFuture<Consumer<byte[]>> consumerFuture) {
             super(client, conf.getSingleTopic(), conf, client.externalExecutorProvider().getExecutor(), -1,
                     consumerFuture, SubscriptionMode.Durable, MessageId.earliest);
->>>>>>> c308bd5f
             incomingRawMessages = new GrowableArrayBlockingQueue<>();
             pendingRawReceives = new ConcurrentLinkedQueue<>();
         }
