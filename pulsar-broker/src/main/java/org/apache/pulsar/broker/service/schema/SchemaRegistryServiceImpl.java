/**
 * Licensed to the Apache Software Foundation (ASF) under one
 * or more contributor license agreements.  See the NOTICE file
 * distributed with this work for additional information
 * regarding copyright ownership.  The ASF licenses this file
 * to you under the Apache License, Version 2.0 (the
 * "License"); you may not use this file except in compliance
 * with the License.  You may obtain a copy of the License at
 *
 *   http://www.apache.org/licenses/LICENSE-2.0
 *
 * Unless required by applicable law or agreed to in writing,
 * software distributed under the License is distributed on an
 * "AS IS" BASIS, WITHOUT WARRANTIES OR CONDITIONS OF ANY
 * KIND, either express or implied.  See the License for the
 * specific language governing permissions and limitations
 * under the License.
 */
package org.apache.pulsar.broker.service.schema;

import static java.util.Objects.hash;
import static java.util.Objects.isNull;
import static java.util.concurrent.CompletableFuture.completedFuture;
import static org.apache.pulsar.broker.service.schema.SchemaRegistryServiceImpl.Functions.toPairs;

import com.google.common.annotations.VisibleForTesting;
import com.google.common.hash.HashFunction;
import com.google.common.hash.Hashing;
import com.google.protobuf.ByteString;
import com.google.protobuf.InvalidProtocolBufferException;
import java.time.Clock;
import java.util.ArrayList;
import java.util.Collections;
import java.util.HashMap;
import java.util.List;
import java.util.Map;
import java.util.concurrent.CompletableFuture;
import javax.validation.constraints.NotNull;
import org.apache.pulsar.broker.service.schema.proto.SchemaRegistryFormat;
import org.apache.pulsar.common.schema.SchemaData;
import org.apache.pulsar.common.schema.SchemaType;
import org.apache.pulsar.common.schema.SchemaVersion;

public class SchemaRegistryServiceImpl implements SchemaRegistryService {
    private static HashFunction hashFunction = Hashing.sha256();
    private final SchemaStorage schemaStorage;
    private final Clock clock;

    @VisibleForTesting
    SchemaRegistryServiceImpl(SchemaStorage schemaStorage, Clock clock) {
        this.schemaStorage = schemaStorage;
        this.clock = clock;
    }

    @VisibleForTesting
    SchemaRegistryServiceImpl(SchemaStorage schemaStorage) {
        this(schemaStorage, Clock.systemUTC());
    }

    @Override
    @NotNull
    public CompletableFuture<SchemaAndMetadata> getSchema(String schemaId) {
        return getSchema(schemaId, SchemaVersion.Latest);
    }

    @Override
    @NotNull
    public CompletableFuture<SchemaAndMetadata> getSchema(String schemaId, SchemaVersion version) {
        return schemaStorage.get(schemaId, version).thenCompose(stored -> {
                if (isNull(stored)) {
                    return completedFuture(null);
                } else {
                    return Functions.bytesToSchemaInfo(stored.data)
                        .thenApply(Functions::schemaInfoToSchema)
                        .thenApply(schema -> new SchemaAndMetadata(schemaId, schema, stored.version));
                }
            }
        );
    }

    @Override
    @NotNull
<<<<<<< HEAD
    public CompletableFuture<SchemaVersion> putSchemaIfAbsent(String schemaId, Schema schema) {
        byte[] context = hashFunction.hashBytes(schema.data).asBytes();
=======
    public CompletableFuture<SchemaVersion> putSchemaIfAbsent(String schemaId, SchemaData schema) {
>>>>>>> de01cb01
        SchemaRegistryFormat.SchemaInfo info = SchemaRegistryFormat.SchemaInfo.newBuilder()
            .setType(Functions.convertFromDomainType(schema.getType()))
            .setSchema(ByteString.copyFrom(schema.getData()))
            .setSchemaId(schemaId)
            .setUser(schema.getUser())
            .setDeleted(false)
            .setTimestamp(clock.millis())
            .addAllProps(toPairs(schema.getProps()))
            .build();
        return schemaStorage.put(schemaId, info.toByteArray(), context);
    }

    @Override
    @NotNull
    public CompletableFuture<SchemaVersion> deleteSchema(String schemaId, String user) {
        byte[] deletedEntry = deleted(schemaId, user).toByteArray();
        return schemaStorage.put(schemaId, deletedEntry, null);
    }

    @Override
    public SchemaVersion versionFromBytes(byte[] version) {
        return schemaStorage.versionFromBytes(version);
    }

    @Override
    public void close() throws Exception {
        schemaStorage.close();
    }

    private SchemaRegistryFormat.SchemaInfo deleted(String schemaId, String user) {
        return SchemaRegistryFormat.SchemaInfo.newBuilder()
            .setSchemaId(schemaId)
            .setType(SchemaRegistryFormat.SchemaInfo.SchemaType.NONE)
            .setSchema(ByteString.EMPTY)
            .setUser(user)
            .setDeleted(true)
            .setTimestamp(clock.millis())
            .build();
    }

    interface Functions {
        static SchemaType convertToDomainType(SchemaRegistryFormat.SchemaInfo.SchemaType type) {
            switch (type) {
                case AVRO:
                    return SchemaType.AVRO;
                case JSON:
                    return SchemaType.JSON;
                case PROTO:
                    return SchemaType.PROTOBUF;
                case THRIFT:
                    return SchemaType.THRIFT;
                default:
                    return SchemaType.NONE;
            }
        }

        static SchemaRegistryFormat.SchemaInfo.SchemaType convertFromDomainType(SchemaType type) {
            switch (type) {
                case AVRO:
                    return SchemaRegistryFormat.SchemaInfo.SchemaType.AVRO;
                case JSON:
                    return SchemaRegistryFormat.SchemaInfo.SchemaType.JSON;
                case THRIFT:
                    return SchemaRegistryFormat.SchemaInfo.SchemaType.THRIFT;
                case PROTOBUF:
                    return SchemaRegistryFormat.SchemaInfo.SchemaType.PROTO;
                default:
                    return SchemaRegistryFormat.SchemaInfo.SchemaType.NONE;
            }
        }

        static Map<String, String> toMap(List<SchemaRegistryFormat.SchemaInfo.KeyValuePair> pairs) {
            Map<String, String> map = new HashMap<>();
            for (SchemaRegistryFormat.SchemaInfo.KeyValuePair pair : pairs) {
                map.put(pair.getKey(), pair.getValue());
            }
            return map;
        }

        static List<SchemaRegistryFormat.SchemaInfo.KeyValuePair> toPairs(Map<String, String> map) {
            if (isNull(map)) {
                return Collections.emptyList();
            }
            List<SchemaRegistryFormat.SchemaInfo.KeyValuePair> pairs = new ArrayList<>(map.size());
            for (Map.Entry<String, String> entry : map.entrySet()) {
                SchemaRegistryFormat.SchemaInfo.KeyValuePair.Builder builder =
                    SchemaRegistryFormat.SchemaInfo.KeyValuePair.newBuilder();
                pairs.add(builder.setKey(entry.getKey()).setValue(entry.getValue()).build());
            }
            return pairs;
        }

        static SchemaData schemaInfoToSchema(SchemaRegistryFormat.SchemaInfo info) {
            return SchemaData.builder()
                .user(info.getUser())
                .type(convertToDomainType(info.getType()))
                .data(info.getSchema().toByteArray())
                .isDeleted(info.getDeleted())
                .props(toMap(info.getPropsList()))
                .build();
        }

        static CompletableFuture<SchemaRegistryFormat.SchemaInfo> bytesToSchemaInfo(byte[] bytes) {
            CompletableFuture<SchemaRegistryFormat.SchemaInfo> future;
            try {
                future = completedFuture(SchemaRegistryFormat.SchemaInfo.parseFrom(bytes));
            } catch (InvalidProtocolBufferException e) {
                future = new CompletableFuture<>();
                future.completeExceptionally(e);
            }
            return future;
        }
    }

}<|MERGE_RESOLUTION|>--- conflicted
+++ resolved
@@ -80,12 +80,8 @@
 
     @Override
     @NotNull
-<<<<<<< HEAD
-    public CompletableFuture<SchemaVersion> putSchemaIfAbsent(String schemaId, Schema schema) {
+    public CompletableFuture<SchemaVersion> putSchemaIfAbsent(String schemaId, SchemaData schema) {
         byte[] context = hashFunction.hashBytes(schema.data).asBytes();
-=======
-    public CompletableFuture<SchemaVersion> putSchemaIfAbsent(String schemaId, SchemaData schema) {
->>>>>>> de01cb01
         SchemaRegistryFormat.SchemaInfo info = SchemaRegistryFormat.SchemaInfo.newBuilder()
             .setType(Functions.convertFromDomainType(schema.getType()))
             .setSchema(ByteString.copyFrom(schema.getData()))
