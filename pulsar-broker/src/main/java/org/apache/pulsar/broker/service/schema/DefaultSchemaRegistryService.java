package org.apache.pulsar.broker.service.schema;

import com.google.common.annotations.VisibleForTesting;
import com.google.common.hash.HashFunction;
import com.google.common.hash.Hashing;
import org.apache.bookkeeper.client.*;
import org.apache.bookkeeper.client.BookKeeper.DigestType;
import org.apache.pulsar.broker.PulsarService;
import org.apache.pulsar.broker.schema.SchemaRegistryFormat;
import org.apache.pulsar.common.schema.Schema;
import org.apache.pulsar.common.schema.SchemaType;
import org.apache.pulsar.zookeeper.ZooKeeperCache;
import org.apache.zookeeper.CreateMode;
import org.apache.zookeeper.KeeperException;
import org.apache.zookeeper.KeeperException.Code;
import org.apache.zookeeper.ZooKeeper;

import javax.validation.constraints.NotNull;
import java.io.IOException;
import java.time.Clock;
import java.util.ArrayList;
import java.util.Collections;
import java.util.List;
import java.util.Optional;
import java.util.concurrent.CompletableFuture;

import static com.google.protobuf.ByteString.copyFrom;
import static java.util.Comparator.comparingLong;
import static java.util.Objects.isNull;
import static java.util.Objects.nonNull;
import static org.apache.pulsar.broker.service.schema.DefaultSchemaRegistryService.Functions.newSchemaEntry;
import static org.apache.pulsar.client.util.FutureUtil.completedFuture;

public class DefaultSchemaRegistryService implements SchemaRegistryService {
    private static final String SCHEMA_PATH = "/schemas";
    private static final HashFunction HASH_FUNCTION = Hashing.sha1();

    private final PulsarService pulsar;
    private final ZooKeeperCache localZkCache;
    private final Clock clock;
    private BookKeeper bookKeeper;

    public static DefaultSchemaRegistryService create(PulsarService pulsar) throws KeeperException, InterruptedException {
        DefaultSchemaRegistryService service = new DefaultSchemaRegistryService(pulsar);
        service.init();
        return service;
    }

    @VisibleForTesting
    DefaultSchemaRegistryService(PulsarService pulsar, Clock clock) {
        this.pulsar = pulsar;
        this.localZkCache = pulsar.getLocalZkCache();
        this.clock = clock;
    }

    private DefaultSchemaRegistryService(PulsarService pulsar) {
        this(pulsar, Clock.systemUTC());
    }

    void init() throws KeeperException, InterruptedException {
        localZkCache.getZooKeeper().create(SCHEMA_PATH, new byte[]{}, Collections.emptyList(), CreateMode.PERSISTENT);
    }

    @Override
    public void start() throws IOException {
        this.bookKeeper = pulsar.getBookKeeperClientFactory().create(
            pulsar.getConfiguration(),
            pulsar.getZkClient()
        );
    }

    @Override
    @NotNull
    public CompletableFuture<Schema> getSchema(String schemaId) {
        return getSchemaLocator(getSchemaPath(schemaId)).thenCompose(locator -> {

            if (!locator.isPresent()) {
                return completedFuture(null);
            }

            SchemaRegistryFormat.SchemaLocator schemaLocator = locator.get().locator;
            return readSchemaEntry(schemaLocator.getPosition())
                .thenApply(Functions::schemaEntryToSchema);
        });
    }

    @Override
    @NotNull
    public CompletableFuture<Schema> getSchema(String schemaId, long version) {
        return getSchemaLocator(getSchemaPath(schemaId)).thenCompose(locator -> {

            if (!locator.isPresent()) {
                return completedFuture(null);
            }

            SchemaRegistryFormat.SchemaLocator schemaLocator = locator.get().locator;
            if (version > schemaLocator.getInfo().getVersion()) {
                return completedFuture(null);
            }

            return findSchemaEntry(schemaLocator.getIndexList(), version)
                .thenApply(Functions::schemaEntryToSchema);
        });
    }

    @Override
    @NotNull
    public CompletableFuture<Long> putSchema(Schema schema) {
        return getOrCreateSchemaLocator(getSchemaPath(schema.id)).thenCompose(locatorEntry -> {
            SchemaRegistryFormat.SchemaLocator locator = locatorEntry.locator;

            return createLedger()
                .thenCompose(ledgerHandle ->
                    addEntry(ledgerHandle, newSchemaEntry(locator.getIndexList(), schema))
                        .thenCompose(position -> {
                                SchemaRegistryFormat.PositionInfo positionInfo =
                                    Functions.buildPositionInfo(ledgerHandle, position);
                                long latestVersion = locator.getInfo().getVersion();
                                long nextVersion = latestVersion + 1;
                                return putSchemaLocator(getSchemaPath(schema.id),
                                    SchemaRegistryFormat.SchemaLocator.newBuilder()
                                        .setInfo(Functions.buildSchemaInfo(schema))
                                        .setPosition(positionInfo)
                                        .addAllIndex(Functions.buildIndex(
                                            locator.getIndexList(),
                                            positionInfo,
                                            nextVersion)
                                        ).build(), locatorEntry.version
                                ).thenApply(ignore -> nextVersion);
                            }
                        )
                );
        });
    }

    @Override
    @NotNull
<<<<<<< HEAD
    public CompletableFuture<Long> deleteSchema(String schemaId, String user) {
        return getSchema(schemaId).thenCompose(schema ->
            putSchema(
                Schema.newBuilder()
                    .isDeleted(true)
                    .id(schema.id)
                    .data(new byte[]{})
                    .timestamp(clock.millis())
                    .type(null)
                    .user(user)
                    .version(schema.version + 1)
                    .build()
            )
        );
=======
    public CompletableFuture<Void> deleteSchema(String schemaId, String user) {
        return getSchema(schemaId).thenCompose(schema -> {
            if (isNull(schema)) {
                return completedFuture(null);
            } else {
                return putSchema(
                    Schema.newBuilder()
                        .isDeleted(true)
                        .id(schema.id)
                        .data(new byte[]{})
                        .timestamp(clock.millis())
                        .type(SchemaType.NONE)
                        .user(user)
                        .version(schema.version + 1)
                        .build()
                );
            }
        }).thenApply(ignore -> null);
>>>>>>> b3b6aa6f
    }

    @Override
    public void close() throws Exception {
        if (nonNull(bookKeeper)) {
            bookKeeper.close();
        }
    }

    private String getSchemaPath(String schemaId) {
        return SCHEMA_PATH + "/" + schemaId;
    }

    private CompletableFuture<SchemaRegistryFormat.SchemaEntry> findSchemaEntry(
        List<SchemaRegistryFormat.IndexEntry> index,
        long version
    ) {

        if (index.isEmpty()) {
            return completedFuture(null);
        }

        SchemaRegistryFormat.IndexEntry lowest = index.get(0);
        if (version < lowest.getVersion()) {
            return readSchemaEntry(lowest.getPosition())
                .thenCompose(entry -> findSchemaEntry(entry.getIndexList(), version));
        }

        for (SchemaRegistryFormat.IndexEntry entry : index) {
            if (entry.getVersion() == version) {
                return readSchemaEntry(entry.getPosition());
            } else if (entry.getVersion() > version) {
                break;
            }
        }

        return completedFuture(null);
    }

    private CompletableFuture<SchemaRegistryFormat.SchemaEntry> readSchemaEntry(
        SchemaRegistryFormat.PositionInfo position
    ) {
        return openLedger(position.getLedgerId())
            .thenCompose((ledger) ->
                Functions.getLedgerEntry(ledger, position.getEntryId())
                    .thenCompose(entry -> closeLedger(ledger)
                        .thenApply(ignore -> entry)
                    )
            ).thenCompose(Functions::parseSchemaEntry);
    }

    private CompletableFuture<Void> putSchemaLocator(String id, SchemaRegistryFormat.SchemaLocator schema, int version) {
        ZooKeeper zooKeeper = localZkCache.getZooKeeper();
        CompletableFuture<Void> future = new CompletableFuture<>();
        zooKeeper.setData(id, schema.toByteArray(), version, (rc, path, ctx, stat) -> {
            Code code = Code.get(rc);
            if (code != Code.OK) {
                future.completeExceptionally(KeeperException.create(code));
            } else {
                future.complete(null);
            }
        }, null);
        return future;
    }

    private CompletableFuture<Optional<LocatorEntry>> getSchemaLocator(String schema) {
        return localZkCache.getEntryAsync(schema, new SchemaLocatorDeserializer()).thenApply(optional ->
            optional.map(entry -> new LocatorEntry(entry.getKey(), entry.getValue().getVersion()))
        );
    }

    private CompletableFuture<LocatorEntry> getOrCreateSchemaLocator(String schema) {
        return getSchemaLocator(schema).thenCompose(schemaLocatorStatEntry -> {
            if (schemaLocatorStatEntry.isPresent()) {
                return completedFuture(schemaLocatorStatEntry.get());
            } else {
                SchemaRegistryFormat.SchemaLocator locator = SchemaRegistryFormat.SchemaLocator.newBuilder()
                    .setPosition(SchemaRegistryFormat.PositionInfo.newBuilder()
                        .setEntryId(-1L)
                        .setLedgerId(-1L)
                    ).setInfo(SchemaRegistryFormat.SchemaInfo.newBuilder()
                        .setSchemaId(schema)
                        .setVersion(-1L)
                        .setType(SchemaRegistryFormat.SchemaInfo.SchemaType.NONE)
                    ).build();

                CompletableFuture<LocatorEntry> future = new CompletableFuture<>();

                ZooKeeper zooKeeper = localZkCache.getZooKeeper();
                zooKeeper.create(schema, locator.toByteArray(), Collections.emptyList(), CreateMode.PERSISTENT,
                    (rc, path, ctx, name) -> {
                        Code code = Code.get(rc);
                        if (code != Code.OK) {
                            future.completeExceptionally(KeeperException.create(code));
                        } else {
                            future.complete(new LocatorEntry(locator, -1));
                        }
                    }, null);
                return future;
            }
        });
    }

    private CompletableFuture<Long> addEntry(LedgerHandle ledgerHandle, SchemaRegistryFormat.SchemaEntry entry) {
        final CompletableFuture<Long> future = new CompletableFuture<>();
        ledgerHandle.asyncAddEntry(entry.toByteArray(),
            (rc, handle, entryId, ctx) -> {
                if (rc != BKException.Code.OK) {
                    future.completeExceptionally(BKException.create(rc));
                } else {
                    future.complete(entryId);
                }
            }, null
        );
        return future;
    }

    private CompletableFuture<LedgerHandle> createLedger() {
        final CompletableFuture<LedgerHandle> future = new CompletableFuture<>();
        bookKeeper.asyncCreateLedger(0, 0, DigestType.MAC, new byte[]{},
            (rc, handle, ctx) -> {
                if (rc != BKException.Code.OK) {
                    future.completeExceptionally(BKException.create(rc));
                } else {
                    future.complete(handle);
                }
            }, null
        );
        return future;
    }

    private CompletableFuture<LedgerHandle> openLedger(Long ledgerId) {
        final CompletableFuture<LedgerHandle> future = new CompletableFuture<>();
        bookKeeper.asyncOpenLedger(ledgerId, DigestType.MAC, new byte[]{},
            (rc, handle, ctx) -> {
                if (rc != BKException.Code.OK) {
                    future.completeExceptionally(BKException.create(rc));
                } else {
                    future.complete(handle);
                }
            }, null
        );
        return future;
    }

    private CompletableFuture<Void> closeLedger(LedgerHandle ledgerHandle) {
        CompletableFuture<Void> future = new CompletableFuture<>();
        ledgerHandle.asyncClose((rc, handle, ctx) -> {
            if (rc != BKException.Code.OK) {
                future.completeExceptionally(BKException.create(rc));
            } else {
                future.complete(null);
            }
        }, null);
        return future;
    }

    static class SchemaLocatorDeserializer implements ZooKeeperCache.Deserializer<SchemaRegistryFormat.SchemaLocator> {
        @Override
        public SchemaRegistryFormat.SchemaLocator deserialize(String key, byte[] content) throws Exception {
            return SchemaRegistryFormat.SchemaLocator.parseFrom(content);
        }
    }

    interface Functions {
        static CompletableFuture<LedgerEntry> getLedgerEntry(LedgerHandle ledger, long entry) {
            final CompletableFuture<LedgerEntry> future = new CompletableFuture<>();
            ledger.asyncReadEntries(entry, entry,
                (rc, handle, entries, ctx) -> {
                    if (rc != BKException.Code.OK) {
                        future.completeExceptionally(BKException.create(rc));
                    } else {
                        future.complete(entries.nextElement());
                    }
                }, null
            );
            return future;
        }

        static CompletableFuture<SchemaRegistryFormat.SchemaEntry> parseSchemaEntry(LedgerEntry ledgerEntry) {
            CompletableFuture<SchemaRegistryFormat.SchemaEntry> result = new CompletableFuture<>();
            try {
                result.complete(SchemaRegistryFormat.SchemaEntry.parseFrom(ledgerEntry.getEntry()));
            } catch (IOException e) {
                result.completeExceptionally(e);
            }
            return result;
        }

        static SchemaRegistryFormat.SchemaInfo.SchemaType convertFromDomainType(SchemaType type) {
            switch (type) {
                case AVRO:
                    return SchemaRegistryFormat.SchemaInfo.SchemaType.AVRO;
                case JSON:
                    return SchemaRegistryFormat.SchemaInfo.SchemaType.JSON;
                case THRIFT:
                    return SchemaRegistryFormat.SchemaInfo.SchemaType.THRIFT;
                case PROTOBUF:
                    return SchemaRegistryFormat.SchemaInfo.SchemaType.PROTO;
                default:
                    return SchemaRegistryFormat.SchemaInfo.SchemaType.NONE;
            }
        }

        static SchemaType convertToDomainType(SchemaRegistryFormat.SchemaInfo.SchemaType type) {
            switch (type) {
                case AVRO:
                    return SchemaType.AVRO;
                case JSON:
                    return SchemaType.JSON;
                case PROTO:
                    return SchemaType.PROTOBUF;
                case THRIFT:
                    return SchemaType.THRIFT;
                default:
                    return SchemaType.NONE;
            }
        }

        static Schema schemaEntryToSchema(SchemaRegistryFormat.SchemaEntry entry) {
            return Schema.newBuilder()
                .isDeleted(entry.getIsDeleted())
                .data(entry.getSchemaData().toByteArray())
                .id(entry.getInfo().getSchemaId())
                .timestamp(entry.getInfo().getTimestamp())
                .type(convertToDomainType(entry.getInfo().getType()))
                .user(entry.getInfo().getAddedBy())
                .version(entry.getInfo().getVersion())
                .build();
        }

        static SchemaRegistryFormat.SchemaEntry newSchemaEntry(
            List<SchemaRegistryFormat.IndexEntry> index,
            Schema schema
        ) {
            return SchemaRegistryFormat.SchemaEntry.newBuilder()
                .setInfo(SchemaRegistryFormat.SchemaInfo.newBuilder()
                    .setSchemaId(schema.id)
                    .setVersion(schema.version)
                    .setAddedBy(schema.user)
                    .setType(Functions.convertFromDomainType(schema.type))
                    .setHash(copyFrom(
                        HASH_FUNCTION.hashBytes(
                            schema.data
                        ).asBytes())
                    ).build())
                .setSchemaData(copyFrom(schema.data))
                .addAllIndex(index)
                .setIsDeleted(schema.isDeleted)
                .build();
        }

        static SchemaRegistryFormat.SchemaInfo buildSchemaInfo(Schema schema) {
            return SchemaRegistryFormat.SchemaInfo.newBuilder()
                .setAddedBy(schema.user)
                .setVersion(schema.version)
                .setSchemaId(schema.id)
                .setTimestamp(schema.timestamp)
                .setType(convertFromDomainType(schema.type))
                .build();
        }

        static SchemaRegistryFormat.PositionInfo buildPositionInfo(LedgerHandle ledgerHandle, long entryId) {
            return SchemaRegistryFormat.PositionInfo.newBuilder()
                .setLedgerId(ledgerHandle.getId())
                .setEntryId(entryId)
                .build();
        }

        static Iterable<SchemaRegistryFormat.IndexEntry> buildIndex(
            List<SchemaRegistryFormat.IndexEntry> index,
            SchemaRegistryFormat.PositionInfo position,
            long version
        ) {
            List<SchemaRegistryFormat.IndexEntry> entries = new ArrayList<>(index.size());
            Collections.copy(index, entries);
            entries.add(
                SchemaRegistryFormat.IndexEntry.newBuilder()
                    .setPosition(position)
                    .setVersion(version)
                    .build()
            );
            entries.sort(comparingLong(SchemaRegistryFormat.IndexEntry::getVersion));
            return entries;
        }
    }

    static class LocatorEntry {
        final SchemaRegistryFormat.SchemaLocator locator;
        final Integer version;

        LocatorEntry(SchemaRegistryFormat.SchemaLocator locator, Integer version) {
            this.locator = locator;
            this.version = version;
        }
    }
}<|MERGE_RESOLUTION|>--- conflicted
+++ resolved
@@ -135,23 +135,7 @@
 
     @Override
     @NotNull
-<<<<<<< HEAD
     public CompletableFuture<Long> deleteSchema(String schemaId, String user) {
-        return getSchema(schemaId).thenCompose(schema ->
-            putSchema(
-                Schema.newBuilder()
-                    .isDeleted(true)
-                    .id(schema.id)
-                    .data(new byte[]{})
-                    .timestamp(clock.millis())
-                    .type(null)
-                    .user(user)
-                    .version(schema.version + 1)
-                    .build()
-            )
-        );
-=======
-    public CompletableFuture<Void> deleteSchema(String schemaId, String user) {
         return getSchema(schemaId).thenCompose(schema -> {
             if (isNull(schema)) {
                 return completedFuture(null);
@@ -168,8 +152,7 @@
                         .build()
                 );
             }
-        }).thenApply(ignore -> null);
->>>>>>> b3b6aa6f
+        });
     }
 
     @Override
